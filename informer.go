package krtlite

import (
	"context"
	"errors"
	"fmt"
	"k8s.io/apimachinery/pkg/api/meta"
	metav1 "k8s.io/apimachinery/pkg/apis/meta/v1"
	"k8s.io/apimachinery/pkg/fields"
	"k8s.io/apimachinery/pkg/labels"
	"k8s.io/apimachinery/pkg/runtime"
	"k8s.io/apimachinery/pkg/watch"
	"k8s.io/client-go/tools/cache"
	"k8s.io/utils/ptr"
	"log/slog"
	"sigs.k8s.io/controller-runtime/pkg/client"
	"sync"
	"time"
)

const keyIdx = "namespace/name"

// NewInformer returns a [Collection] backed by an informer based on the provided [client.WithWatch]. Callers must
// ensure that if T denotes a [runtime.Object], then TL denotes the corresponding list object. For example, if T is
// *corev1.Pods, TL must be corev1.PodList. *TL must implement client.ObjectList.
//
// Objects in this Collection will have keys in the format {namespace}/{name}, or {name} for cluster-scoped objects.
//
// Callers need only specify the first two type arguments. For example:
//
//	Pods := krtlite.NewInformer[*corev1.Pod, corev1.PodList](...)
func NewInformer[T ComparableObject, TL any, PT Ptr[TL]](ctx context.Context, c client.WithWatch, opts ...CollectionOption) IndexableCollection[T] {
	shared := newCollectionShared(opts)
	var listOpts *metav1.ListOptions
	if shared.filter != nil {
		listOpts = shared.filter.ListOptions()
	}

	return NewListerWatcherInformer[T](&cache.ListWatch{
		ListFunc: func(options metav1.ListOptions) (runtime.Object, error) {
			if listOpts != nil {
				options.LabelSelector = listOpts.LabelSelector
				options.FieldSelector = listOpts.FieldSelector
			}

			tl := PT(new(TL))
			if err := c.List(ctx, tl, metaOptionsToCtrlOptions(options)...); err != nil {
				return nil, fmt.Errorf("error calling list: %w", err)
			}
			return tl, nil
		},
		WatchFunc: func(options metav1.ListOptions) (watch.Interface, error) {
			if listOpts != nil {
				options.LabelSelector = listOpts.LabelSelector
				options.FieldSelector = listOpts.FieldSelector
			}

			tl := PT(new(TL))
			wl, err := c.Watch(ctx, tl, metaOptionsToCtrlOptions(options)...)
			if err != nil {
				return nil, fmt.Errorf("error starting watch: %w", err)
			}
			return wl, nil
		},
	}, opts...)
}

// Ptr allows pointers to be instantiated in generic types.
type Ptr[T any] interface {
	*T
	client.ObjectList
}

// NewTypedClientInformer returns a Collection[T] backed by an Informer created from the passed TypedClient. Callers
// must ensure that if T denotes a [runtime.Object], then TL denotes the corresponding list object. For example, if T is
// *corev1.Pods, TL must be corev1.PodList. *TL must implement client.ObjectList.
//
// All objects in this Collection will have keys in the format {namespace}/{name}, or {name} for cluster-scoped objects.
func NewTypedClientInformer[T ComparableObject, TL runtime.Object](ctx context.Context, c TypedClient[TL], opts ...CollectionOption) IndexableCollection[T] {
	shared := newCollectionShared(opts)
	var listOpts *metav1.ListOptions
	if shared.filter != nil {
		listOpts = shared.filter.ListOptions()
	}

	return NewListerWatcherInformer[T](&cache.ListWatch{
		ListFunc: func(opts metav1.ListOptions) (runtime.Object, error) {
			if listOpts != nil {
				opts.FieldSelector = listOpts.FieldSelector
				opts.LabelSelector = listOpts.LabelSelector
			}
			return c.List(ctx, opts)
		},
		WatchFunc: func(opts metav1.ListOptions) (watch.Interface, error) {
			if listOpts != nil {
				opts.FieldSelector = listOpts.FieldSelector
				opts.LabelSelector = listOpts.LabelSelector
			}
			return c.Watch(ctx, opts)
		},
	}, opts...)
}

// NewListerWatcherInformer creates a new Collection from items returned by the provided [cache.ListerWatcher], which
// must return objects of type T.
//
// Key for objects in this Collection are in the format {namespace}/{name}, or {name} for cluster-scoped objects.
//
// Passing WithFilter to this function has no effect. Filtering must be performed by the passed [cache.ListerWatcher].
func NewListerWatcherInformer[T ComparableObject](lw cache.ListerWatcher, opts ...CollectionOption) IndexableCollection[T] {
	shared := newCollectionShared(opts)

	i := informer[T]{
<<<<<<< HEAD
		collectionShared: shared,
		inf: cache.NewSharedIndexInformer(
			lw,
			zero[T](),
			0,
			cache.Indexers{keyIdx: indexByNamespaceName},
		),
		stop:   make(chan struct{}),
=======
		collectionShared: newCollectionShared(opts),
		inf: cache.NewSharedIndexInformer(lw, zero[T](), 0,
			cache.Indexers{keyIdx: indexByNamespaceName}),
>>>>>>> 8f3b7fcc
		synced: make(chan struct{}),
		mut:    &sync.Mutex{},
	}
	i.syncer = &channelSyncer{synced: i.synced}
	if i.pollInterval == nil {
		i.pollInterval = ptr.To(100 * time.Millisecond)
	}

	go func() {
		syncer := &pollingSyncer{interval: *i.pollInterval, hasSynced: i.inf.HasSynced}
		syncer.WaitUntilSynced(i.stop)
		i.logger().Debug("informer cache has synced")
		close(i.synced)

		// wait for stop and unregister any registered handlers -- so their goroutines can stop.
		<-i.stop
		i.mut.Lock()
		defer i.mut.Unlock()
		for _, reg := range i.registrations {
			reg.Unregister()
		}
	}()

	go i.inf.Run(i.stop)

	return &i
}

// InformerFilter provides server-side filters that apply to Informers.
type InformerFilter struct {
	LabelSelector string
	FieldSelector string
	Namespace     string
}

func (f InformerFilter) ListOptions() *metav1.ListOptions {
	opts := metav1.ListOptions{
		LabelSelector: f.LabelSelector,
		FieldSelector: f.FieldSelector,
	}
	if f.Namespace != "" {
		if opts.FieldSelector != "" {
			opts.FieldSelector += ","
		}
		opts.FieldSelector += "metadata.namespace=" + f.Namespace
	}
	return &opts
}

// informer knows how to turn a cache.SharedIndexInformer into a Collection[T].
type informer[T runtime.Object] struct {
	collectionShared
	inf    cache.SharedIndexInformer
	synced chan struct{}
	syncer *channelSyncer

	mut           *sync.Mutex
	registrations []*informerRegistration[T]
}

// GetKey retrieves an object by its key. For an informer, this must be the namespace and name of the object.
func (i *informer[T]) GetKey(k string) *T {
	obj, exists, err := i.inf.GetIndexer().GetByKey(k)
	if err != nil || !exists {
		return nil
	}
	typed := obj.(T)
	return &typed
}

func (i *informer[T]) List() []T {
	var res []T
	err := cache.ListAllByNamespace(i.inf.GetIndexer(), metav1.NamespaceAll, labels.Everything(), func(obj any) {
		cast := obj.(T)
		res = append(res, cast)
	})
	if err != nil {
		return nil
	}
	return res
}

func (i *informer[T]) Register(f func(ev Event[T])) Registration {
	reg, err := i.inf.AddEventHandler(eventHandler[T]{
		handler: func(ev Event[T], syncing bool) {
			f(ev)
		},
	})
	if err != nil {
		i.logger().Error("error registering informer handler", "err", err)
	}

	res := newInformerRegistration(i, reg)
	i.mut.Lock()
	defer i.mut.Unlock()
	i.registrations = append(i.registrations, res)
	return res
}

func (i *informer[T]) RegisterBatched(f func(ev []Event[T]), runExistingState bool) Registration {
	reg, err := i.inf.AddEventHandler(eventHandler[T]{
		handler: func(ev Event[T], syncing bool) {
			f([]Event[T]{ev})
		},
	})
	if err != nil {
		i.logger().Error("error registering informer event handler", "err", err)
	}

	res := newInformerRegistration(i, reg)
	i.mut.Lock()
	defer i.mut.Unlock()
	i.registrations = append(i.registrations, res)
	return res
}

func (i *informer[T]) WaitUntilSynced(stop <-chan struct{}) (result bool) {
	return i.syncer.WaitUntilSynced(stop)
}

func (i *informer[T]) HasSynced() bool {
	return i.syncer.HasSynced()
}

func (i *informer[T]) Index(e KeyExtractor[T]) Index[T] {
	idxKey := fmt.Sprintf("%p", e) // map key is based on the extractor func.

	err := i.inf.AddIndexers(map[string]cache.IndexFunc{
		idxKey: func(obj any) ([]string, error) {
			t := extractRuntimeObject[T](obj)
			if t == nil {
				return nil, nil
			}
			return e(*t), nil
		},
	})

	if err != nil {
		i.logger().Error("failed to add requested indexer", "err", err)
	}
	return &informerIndexer[T]{idxKey: idxKey, inf: i.inf.GetIndexer(), extractor: e, parentName: i.name}
}

func indexByNamespaceName(in any) ([]string, error) {
	obj, err := meta.Accessor(in)
	if err != nil {
		return []string{""}, errors.New("object has no meta")
	}
	key := fmt.Sprintf("%s/%s", obj.GetNamespace(), obj.GetName())
	return []string{key}, nil
}

type informerIndexer[T any] struct {
	parentName string

	idxKey    string
	inf       cache.Indexer
	extractor KeyExtractor[T]
}

func (i *informerIndexer[T]) Lookup(key string) []T {
	res, err := i.inf.ByIndex(i.idxKey, key)
	if err != nil {
		slog.Error("indexer failed to perform key lookup", "err", err, "key", key, "parentName", i.parentName)
	}
	result := make([]T, 0, len(res))
	for _, obj := range res {
		result = append(result, obj.(T))
	}
	return result
}

func (i *informerIndexer[T]) objectHasKey(t T, key string) bool { //nolint: unused // for interface
	for _, got := range i.extractor(t) {
		if got == key {
			return true
		}
	}
	return false
}

type eventHandler[T runtime.Object] struct {
	handler func(ev Event[T], syncing bool)
}

func (e eventHandler[T]) OnAdd(obj any, isInInitialList bool) {
	e.handler(Event[T]{
		New:  extractRuntimeObject[T](obj),
		Type: EventAdd,
	}, isInInitialList)
}

func (e eventHandler[T]) OnUpdate(oldObj, newObj any) {
	e.handler(Event[T]{
		Old:  extractRuntimeObject[T](oldObj),
		New:  extractRuntimeObject[T](newObj),
		Type: EventUpdate,
	}, false)
}

func (e eventHandler[T]) OnDelete(obj any) {
	e.handler(Event[T]{
		Old:  extractRuntimeObject[T](obj),
		Type: EventDelete,
	}, false)
}

func zero[T comparable]() T {
	var z T
	return z
}

func metaOptionsToCtrlOptions(opts metav1.ListOptions) []client.ListOption {
	var result []client.ListOption
	if opts.Limit > 0 {
		result = append(result, client.Limit(opts.Limit))
	}
	if opts.Continue != "" {
		result = append(result, client.Continue(opts.Continue))
	}
	if opts.LabelSelector != "" {
		ls, err := labels.Parse(opts.LabelSelector)
		if err == nil {
			result = append(result, client.MatchingLabelsSelector{Selector: ls})
		}
	}
	if opts.FieldSelector != "" {
		fs, err := fields.ParseSelector(opts.FieldSelector)
		if err == nil {
			result = append(result, client.MatchingFieldsSelector{Selector: fs})
		}
	}
	return result
}

// extractRuntimeObject retrieves a runtime.Object from its argument.
func extractRuntimeObject[T runtime.Object](obj any) *T {
	if obj == nil {
		return nil
	}
	o, ok := obj.(T)
	if ok {
		return &o
	}
	// check for tombstone from cache
	tombstone, ok := obj.(cache.DeletedFinalStateUnknown)
	if !ok {
		slog.Error("failed to extract object of unexpected type", "obj", obj)
		return nil
	}
	o, ok = tombstone.Obj.(T)
	if !ok {
		slog.Error("failed to extract object from tombstone", "objType", fmt.Sprintf("%T", tombstone.Obj), "expectedType", fmt.Sprintf("%T", o))
		return nil
	}
	slog.Error("failed to extract object from type", "actualType", fmt.Sprintf("%T", obj), "expectedTyped", fmt.Sprintf("%T", o))
	return nil
}

// TypedClient is an interface implemented by typed Kubernetes clientsets. TL denotes the type of a list kind, e.g.
// *corev1.PodList.
type TypedClient[TL runtime.Object] interface {
	List(ctx context.Context, opts metav1.ListOptions) (TL, error)
	Watch(ctx context.Context, opts metav1.ListOptions) (watch.Interface, error)
}

type informerRegistration[T runtime.Object] struct {
	parent *informer[T]
	reg    cache.ResourceEventHandlerRegistration
	syncer *pollingSyncer
}

func newInformerRegistration[T runtime.Object](parent *informer[T], reg cache.ResourceEventHandlerRegistration) *informerRegistration[T] {
	return &informerRegistration[T]{
		parent: parent,
		reg:    reg,
		syncer: &pollingSyncer{
			interval:  *parent.pollInterval,
			hasSynced: reg.HasSynced,
		},
	}
}

func (r *informerRegistration[T]) Unregister() {
	if err := r.parent.inf.RemoveEventHandler(r.reg); err != nil {
		r.parent.logger().Error("failed to remove eventHandler", "err", err)
	}
}

func (r *informerRegistration[T]) WaitUntilSynced(stop <-chan struct{}) bool {
	return r.syncer.WaitUntilSynced(stop)
}

func (r *informerRegistration[T]) HasSynced() bool {
	return r.reg.HasSynced()
}<|MERGE_RESOLUTION|>--- conflicted
+++ resolved
@@ -108,23 +108,11 @@
 //
 // Passing WithFilter to this function has no effect. Filtering must be performed by the passed [cache.ListerWatcher].
 func NewListerWatcherInformer[T ComparableObject](lw cache.ListerWatcher, opts ...CollectionOption) IndexableCollection[T] {
-	shared := newCollectionShared(opts)
-
 	i := informer[T]{
-<<<<<<< HEAD
-		collectionShared: shared,
-		inf: cache.NewSharedIndexInformer(
-			lw,
-			zero[T](),
-			0,
+		collectionShared: newCollectionShared(opts),
+		inf: cache.NewSharedIndexInformer(lw, zero[T](), 0,
 			cache.Indexers{keyIdx: indexByNamespaceName},
 		),
-		stop:   make(chan struct{}),
-=======
-		collectionShared: newCollectionShared(opts),
-		inf: cache.NewSharedIndexInformer(lw, zero[T](), 0,
-			cache.Indexers{keyIdx: indexByNamespaceName}),
->>>>>>> 8f3b7fcc
 		synced: make(chan struct{}),
 		mut:    &sync.Mutex{},
 	}
